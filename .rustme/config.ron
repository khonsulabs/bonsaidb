--- conflicted
+++ resolved
@@ -37,11 +37,7 @@
                 release: "https://dev.bonsaidb.io/v0.1.0",
             ),
             "bonsaidb-docs": (
-<<<<<<< HEAD
-                default: "https://dev.bonsaidb.io/release/bonsaidb",
-=======
-                default: "https://dev.bonsaidb.io/main/docs/bonsaidb",
->>>>>>> e5bf5684
+                default: "https://dev.bonsaidb.io/release/docs/bonsaidb",
                 release: "https://docs.rs/bonsaidb",
             ),
         },
