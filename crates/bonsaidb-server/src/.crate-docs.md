--- conflicted
+++ resolved
@@ -13,10 +13,7 @@
 WebSockets are an established protocol built atop TCP and HTTP.
 
 Our user's guide has a section covering [setting up and accessing a BonsaiDb
-<<<<<<< HEAD
 server](https://dev.bonsaidb.io/release/guide/integration/server.html).
-=======
-server](https://dev.bonsaidb.io/main/guide/integration/server.html).
 
 ## Minimum Supported Rust Version (MSRV)
 
@@ -24,5 +21,4 @@
 Rust. The current minimum version is `1.58`, and we plan on updating the MSRV to
 implement [namespaced
 Features](https://github.com/khonsulabs/bonsaidb/issues/178) as soon as the
-feature is released.
->>>>>>> 872ebcbf
+feature is released.