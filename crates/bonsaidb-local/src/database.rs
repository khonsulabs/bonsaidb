use std::{
    borrow::{Borrow, Cow},
    collections::{BTreeMap, HashMap, HashSet},
    convert::Infallible,
    ops::{self, Deref},
    sync::Arc,
    u8,
};

#[cfg(any(feature = "encryption", feature = "compression"))]
use bonsaidb_core::document::KeyId;
use bonsaidb_core::{
    arc_bytes::{
        serde::{Bytes, CowBytes},
        ArcBytes,
    },
    connection::{
        self, AccessPolicy, Connection, LowLevelDatabase, QueryKey, Range, Session, Sort,
        StorageConnection,
    },
    document::{AnyDocumentId, BorrowedDocument, DocumentId, Header, OwnedDocument, Revision},
    key::Key,
    keyvalue::{KeyOperation, Output, Timestamp},
    limits::{LIST_TRANSACTIONS_DEFAULT_RESULT_COUNT, LIST_TRANSACTIONS_MAX_RESULTS},
    permissions::{
        bonsai::{
            collection_resource_name, database_resource_name, document_resource_name,
            kv_resource_name, view_resource_name, BonsaiAction, DatabaseAction, DocumentAction,
            TransactionAction, ViewAction,
        },
        Action, Identifier, Permissions,
    },
    schema::{
        self,
        view::{
            self,
            map::{MappedDocuments, MappedSerializedValue},
        },
        Collection, CollectionName, Map, MappedValue, Schema, Schematic, ViewName,
    },
    transaction::{
        self, ChangedDocument, Changes, Command, DocumentChanges, Operation, OperationResult,
        Transaction,
    },
};
use itertools::Itertools;
use nebari::{
    io::any::AnyFile,
    tree::{
        AnyTreeRoot, BorrowByteRange, BorrowedRange, CompareSwap, Root, ScanEvaluation, TreeRoot,
        Unversioned, Versioned,
    },
    AbortError, ExecutingTransaction, Roots, Tree,
};
use parking_lot::Mutex;
use serde::{Deserialize, Serialize};
use watchable::Watchable;

#[cfg(feature = "encryption")]
use crate::storage::TreeVault;
use crate::{
    config::{Builder, KeyValuePersistence, StorageConfiguration},
    database::keyvalue::BackgroundWorkerProcessTarget,
    error::Error,
    open_trees::OpenTrees,
    views::{
        mapper::{self},
        view_document_map_tree_name, view_entries_tree_name, view_invalidated_docs_tree_name,
        ViewEntry,
    },
    Storage,
};

pub mod keyvalue;

pub(crate) mod compat;
pub mod pubsub;

/// A local, file-based database.
///
/// ## Using `Database` to create a single database
///
/// `Database`provides an easy mechanism to open and access a single database:
///
/// ```rust
/// // `bonsaidb_core` is re-exported to `bonsaidb::core` or `bonsaidb_local::core`.
/// use bonsaidb_core::schema::Collection;
/// // `bonsaidb_local` is re-exported to `bonsaidb::local` if using the omnibus crate.
/// use bonsaidb_local::{
///     config::{Builder, StorageConfiguration},
///     Database,
/// };
/// use serde::{Deserialize, Serialize};
///
/// #[derive(Debug, Serialize, Deserialize, Collection)]
/// #[collection(name = "blog-posts")]
/// # #[collection(core = bonsaidb_core)]
/// struct BlogPost {
///     pub title: String,
///     pub contents: String,
/// }
///
/// # async fn test_fn() -> Result<(), bonsaidb_core::Error> {
/// let db = Database::open::<BlogPost>(StorageConfiguration::new("my-db.bonsaidb")).await?;
/// #     Ok(())
/// # }
/// ```
///
/// Under the hood, this initializes a [`Storage`] instance pointing at
/// "./my-db.bonsaidb". It then returns (or creates) a database named "default"
/// with the schema `BlogPost`.
///
/// In this example, `BlogPost` implements the [`Collection`] trait, and all
/// collections can be used as a [`Schema`].
#[derive(Debug, Clone)]
pub struct Database {
    pub(crate) data: Arc<Data>,
    pub(crate) storage: Storage,
}

#[derive(Debug)]
pub struct Data {
    pub name: Arc<Cow<'static, str>>,
    context: Context,
    pub(crate) schema: Arc<Schematic>,
}

impl Database {
    /// Opens a local file as a bonsaidb.
    pub(crate) fn new<DB: Schema, S: Into<Cow<'static, str>> + Send>(
        name: S,
        context: Context,
        storage: &Storage,
    ) -> Result<Self, Error> {
        let name = name.into();
        let schema = Arc::new(DB::schematic()?);
        let db = Self {
            storage: storage.clone(),
            data: Arc::new(Data {
                name: Arc::new(name),
                context,
                schema,
            }),
        };

        if storage.instance.check_view_integrity_on_database_open() {
            for view in db.data.schema.views() {
                storage.instance.tasks().spawn_integrity_check(view, &db);
            }
        }

        storage
            .instance
            .tasks()
            .spawn_key_value_expiration_loader(&db);

        Ok(db)
    }

    /// Returns a clone with `effective_permissions`. Replaces any previously applied permissions.
    pub fn with_effective_permissions(&self, effective_permissions: &Permissions) -> Self {
        Self {
            storage: self
                .storage
                .with_effective_permissions(effective_permissions),
            data: self.data.clone(),
        }
    }

<<<<<<< HEAD
    /// Creates a `Storage` with a single-database named "default" with its data stored at `path`.
    pub fn open<DB: Schema>(configuration: StorageConfiguration) -> Result<Self, Error> {
        let storage = Storage::open(configuration.with_schema::<DB>()?)?;
=======
    /// Returns the name of the database.
    #[must_use]
    pub fn name(&self) -> &str {
        self.data.name.as_ref()
    }

    /// Creates a `Storage` with a single-database named "default" with its data
    /// stored at `path`. This requires exclusive access to the storage location
    /// configured. Attempting to open the same path multiple times concurrently
    /// will lead to errors.
    ///
    /// Using this method is perfect if only one database is being used.
    /// However, if multiple databases are needed, it is much better to store
    /// multiple databases in a single [`Storage`] instance rather than creating
    /// multiple independent databases using this method.
    ///
    /// When opening multiple databases using this function, each database will
    /// have its own thread pool, cache, task worker pool, and more. By using a
    /// single [`Storage`] instance, BonsaiDb will use less resources and likely
    /// perform better.
    pub async fn open<DB: Schema>(configuration: StorageConfiguration) -> Result<Self, Error> {
        let storage = Storage::open(configuration.with_schema::<DB>()?).await?;

        storage.create_database::<DB>("default", true).await?;
>>>>>>> d90b79c6

        Ok(storage.create_database::<DB>("default", true)?)
    }

    /// Returns the [`Storage`] that this database belongs to.
    pub fn storage(&self) -> &'_ Storage {
        &self.storage
    }

    /// Returns the [`Schematic`] for the schema for this database.
    #[must_use]
    pub fn schematic(&self) -> &'_ Schematic {
        &self.data.schema
    }

    pub(crate) fn roots(&self) -> &'_ nebari::Roots<AnyFile> {
        &self.data.context.roots
    }

    fn check_permission<'a, R: AsRef<[Identifier<'a>]>, P: Action>(
        &self,
        resource_name: R,
        action: &P,
    ) -> Result<(), Error> {
        self.session().map_or_else(
            || Ok(()),
            |session| {
                session
                    .check_permission(resource_name, action)
                    .map_err(Error::from)
            },
        )
    }

    fn for_each_in_view<F: FnMut(ViewEntry) -> Result<(), bonsaidb_core::Error> + Send + Sync>(
        &self,
        view: &dyn view::Serialized,
        key: Option<QueryKey<Bytes>>,
        order: Sort,
        limit: Option<u32>,
        access_policy: AccessPolicy,
        mut callback: F,
    ) -> Result<(), bonsaidb_core::Error> {
        if matches!(access_policy, AccessPolicy::UpdateBefore) {
            self.storage
                .instance
                .tasks()
                .update_view_if_needed(view, self)?;
        }

        let view_entries = self
            .roots()
            .tree(self.collection_tree(
                &view.collection(),
                view_entries_tree_name(&view.view_name()),
            )?)
            .map_err(Error::from)?;

        {
            for entry in Self::create_view_iterator(&view_entries, key, order, limit)? {
                callback(entry)?;
            }
        }

        if matches!(access_policy, AccessPolicy::UpdateAfter) {
            let db = self.clone();
            let view_name = view.view_name();
            let view = db
                .data
                .schema
                .view_by_name(&view_name)
                .expect("query made with view that isn't registered with this database");
            db.storage
                .instance
                .tasks()
                .update_view_if_needed(view, &db)?;
        }

        Ok(())
    }

    fn for_each_view_entry<
        V: schema::View,
        F: FnMut(ViewEntry) -> Result<(), bonsaidb_core::Error> + Send + Sync,
    >(
        &self,
        key: Option<QueryKey<V::Key>>,
        order: Sort,
        limit: Option<u32>,
        access_policy: AccessPolicy,
        callback: F,
    ) -> Result<(), bonsaidb_core::Error> {
        let view = self
            .data
            .schema
            .view::<V>()
            .expect("query made with view that isn't registered with this database");

        self.for_each_in_view(
            view,
            key.map(|key| key.serialized()).transpose()?,
            order,
            limit,
            access_policy,
            callback,
        )
    }

    fn apply_transaction_to_roots(
        &self,
        transaction: &Transaction,
    ) -> Result<Vec<OperationResult>, Error> {
        let mut open_trees = OpenTrees::default();
        for op in &transaction.operations {
            if !self.data.schema.contains_collection_id(&op.collection) {
                return Err(Error::Core(bonsaidb_core::Error::CollectionNotFound));
            }

<<<<<<< HEAD
            #[cfg(any(feature = "encryption", feature = "compression"))]
            let vault = if let Some(encryption_key) =
                self.collection_encryption_key(&op.collection).cloned()
            {
                #[cfg(feature = "encryption")]
                if let Some(mut vault) = self.storage().tree_vault().cloned() {
                    vault.key = Some(encryption_key);
                    Some(vault)
                } else {
                    TreeVault::new_if_needed(
                        Some(encryption_key),
                        self.storage().vault(),
                        #[cfg(feature = "compression")]
                        None,
                    )
                }
=======
    #[cfg(feature = "internal-apis")]
    #[doc(hidden)]
    pub async fn list_from_collection(
        &self,
        ids: Range<DocumentId>,
        order: Sort,
        limit: Option<u32>,
        collection: &CollectionName,
    ) -> Result<Vec<OwnedDocument>, bonsaidb_core::Error> {
        self.list(ids, order, limit, collection).await
    }
>>>>>>> d90b79c6

                #[cfg(not(feature = "encryption"))]
                {
                    drop(encryption_key);
                    return Err(Error::EncryptionDisabled);
                }
            } else {
                self.storage().tree_vault().cloned()
            };

            open_trees.open_trees_for_document_change(
                &op.collection,
                &self.data.schema,
                #[cfg(any(feature = "encryption", feature = "compression"))]
                vault,
            );
        }

        let mut roots_transaction = self
            .data
            .context
            .roots
            .transaction::<_, dyn AnyTreeRoot<AnyFile>>(&open_trees.trees)?;

<<<<<<< HEAD
        let mut results = Vec::new();
        let mut changed_documents = Vec::new();
        let mut collection_indexes = HashMap::new();
        let mut collections = Vec::new();
        for op in &transaction.operations {
            let result = self.execute_operation(
                op,
                &mut roots_transaction,
                &open_trees.trees_index_by_name,
            )?;
=======
    #[cfg(feature = "internal-apis")]
    #[doc(hidden)]
    pub async fn query_by_name(
        &self,
        view: &ViewName,
        key: Option<QueryKey<Bytes>>,
        order: Sort,
        limit: Option<u32>,
        access_policy: AccessPolicy,
    ) -> Result<Vec<bonsaidb_core::schema::view::map::Serialized>, bonsaidb_core::Error> {
        if let Some(view) = self.schematic().view_by_name(view) {
            let mut results = Vec::new();
            self.for_each_in_view(view, key, order, limit, access_policy, |entry| {
                for mapping in entry.mappings {
                    results.push(bonsaidb_core::schema::view::map::Serialized {
                        source: mapping.source,
                        key: entry.key.clone(),
                        value: mapping.value,
                    });
                }
                Ok(())
            })
            .await?;
>>>>>>> d90b79c6

            if let Some((collection, id, deleted)) = match &result {
                OperationResult::DocumentUpdated { header, collection } => {
                    Some((collection, header.id, false))
                }
                OperationResult::DocumentDeleted { id, collection } => {
                    Some((collection, *id, true))
                }
                OperationResult::Success => None,
            } {
                let collection = match collection_indexes.get(collection) {
                    Some(index) => *index,
                    None => {
                        if let Ok(id) = u16::try_from(collections.len()) {
                            collection_indexes.insert(collection.clone(), id);
                            collections.push(collection.clone());
                            id
                        } else {
                            return Err(Error::TransactionTooLarge);
                        }
                    }
                };
                changed_documents.push(ChangedDocument {
                    collection,
                    id,
                    deleted,
                });
            }
            results.push(result);
        }

<<<<<<< HEAD
        self.invalidate_changed_documents(
            &mut roots_transaction,
            &open_trees,
            &collections,
            &changed_documents,
        )?;
=======
    #[cfg(feature = "internal-apis")]
    #[doc(hidden)]
    pub async fn query_by_name_with_docs(
        &self,
        view: &ViewName,
        key: Option<QueryKey<Bytes>>,
        order: Sort,
        limit: Option<u32>,
        access_policy: AccessPolicy,
    ) -> Result<bonsaidb_core::schema::view::map::MappedSerializedDocuments, bonsaidb_core::Error>
    {
        let results = self
            .query_by_name(view, key, order, limit, access_policy)
            .await?;
        let view = self.schematic().view_by_name(view).unwrap(); // query() will fail if it's not present
>>>>>>> d90b79c6

        roots_transaction
            .entry_mut()
            .set_data(compat::serialize_executed_transaction_changes(
                &Changes::Documents(DocumentChanges {
                    collections,
                    documents: changed_documents,
                }),
            )?)?;

        roots_transaction.commit()?;

        Ok(results)
    }

    fn invalidate_changed_documents(
        &self,
        roots_transaction: &mut ExecutingTransaction<AnyFile>,
        open_trees: &OpenTrees,
        collections: &[CollectionName],
        changed_documents: &[ChangedDocument],
    ) -> Result<(), Error> {
        for (collection, changed_documents) in &changed_documents
            .iter()
            .group_by(|doc| &collections[usize::from(doc.collection)])
        {
            if let Some(views) = self.data.schema.views_in_collection(collection) {
                let changed_documents = changed_documents.collect::<Vec<_>>();
                for view in views.into_iter().filter(|view| !view.unique()) {
                    let view_name = view.view_name();
                    let tree_name = view_invalidated_docs_tree_name(&view_name);
                    for changed_document in &changed_documents {
                        let mut invalidated_docs = roots_transaction
                            .tree::<Unversioned>(open_trees.trees_index_by_name[&tree_name])
                            .unwrap();
                        invalidated_docs.set(changed_document.id.as_ref().to_vec(), b"")?;
                    }
                }
            }
        }
        Ok(())
    }

<<<<<<< HEAD
=======
    #[cfg(feature = "internal-apis")]
    #[doc(hidden)]
    pub async fn delete_docs_by_name(
        &self,
        view: &ViewName,
        key: Option<QueryKey<Bytes>>,
        access_policy: AccessPolicy,
    ) -> Result<u64, bonsaidb_core::Error> {
        let view = self
            .data
            .schema
            .view_by_name(view)
            .ok_or(bonsaidb_core::Error::CollectionNotFound)?;
        let collection = view.collection();
        let mut transaction = Transaction::default();
        self.for_each_in_view(view, key, Sort::Ascending, None, access_policy, |entry| {
            for mapping in entry.mappings {
                transaction.push(Operation::delete(collection.clone(), mapping.source));
            }

            Ok(())
        })
        .await?;

        let results = Connection::apply_transaction(self, transaction).await?;

        Ok(results.len() as u64)
    }

    async fn get_from_collection_id(
        &self,
        id: DocumentId,
        collection: &CollectionName,
    ) -> Result<Option<OwnedDocument>, bonsaidb_core::Error> {
        let task_self = self.clone();
        let collection = collection.clone();
        tokio::task::spawn_blocking(move || {
            let tree = task_self
                .data
                .context
                .roots
                .tree(task_self.collection_tree::<Versioned, _>(
                    &collection,
                    document_tree_name(&collection),
                )?)
                .map_err(Error::from)?;
            if let Some(vec) = tree.get(id.as_ref()).map_err(Error::from)? {
                Ok(Some(deserialize_document(&vec)?.into_owned()))
            } else {
                Ok(None)
            }
        })
        .await
        .unwrap()
    }

    async fn get_multiple_from_collection_id(
        &self,
        ids: &[DocumentId],
        collection: &CollectionName,
    ) -> Result<Vec<OwnedDocument>, bonsaidb_core::Error> {
        let task_self = self.clone();
        let mut ids = ids.to_vec();
        let collection = collection.clone();
        tokio::task::spawn_blocking(move || {
            let tree = task_self
                .data
                .context
                .roots
                .tree(task_self.collection_tree::<Versioned, _>(
                    &collection,
                    document_tree_name(&collection),
                )?)
                .map_err(Error::from)?;
            ids.sort();
            let keys_and_values = tree
                .get_multiple(ids.iter().map(|id| id.as_ref()))
                .map_err(Error::from)?;

            keys_and_values
                .into_iter()
                .map(|(_, value)| deserialize_document(&value).map(BorrowedDocument::into_owned))
                .collect::<Result<Vec<_>, Error>>()
        })
        .await
        .unwrap()
        .map_err(bonsaidb_core::Error::from)
    }

    pub(crate) async fn list(
        &self,
        ids: Range<DocumentId>,
        sort: Sort,
        limit: Option<u32>,
        collection: &CollectionName,
    ) -> Result<Vec<OwnedDocument>, bonsaidb_core::Error> {
        let task_self = self.clone();
        let collection = collection.clone();
        tokio::task::spawn_blocking(move || {
            let tree = task_self
                .data
                .context
                .roots
                .tree(task_self.collection_tree::<Versioned, _>(
                    &collection,
                    document_tree_name(&collection),
                )?)
                .map_err(Error::from)?;
            let mut found_docs = Vec::new();
            let mut keys_read = 0;
            let ids = DocumentIdRange(ids);
            tree.scan(
                &ids.borrow_as_bytes(),
                match sort {
                    Sort::Ascending => true,
                    Sort::Descending => false,
                },
                |_, _, _| ScanEvaluation::ReadData,
                |_, _| {
                    if let Some(limit) = limit {
                        if keys_read >= limit {
                            return ScanEvaluation::Stop;
                        }

                        keys_read += 1;
                    }
                    ScanEvaluation::ReadData
                },
                |_, _, doc| {
                    found_docs.push(
                        deserialize_document(&doc)
                            .map(BorrowedDocument::into_owned)
                            .map_err(AbortError::Other)?,
                    );
                    Ok(())
                },
            )
            .map_err(|err| match err {
                AbortError::Other(err) => err,
                AbortError::Nebari(err) => crate::Error::from(err),
            })
            .unwrap();

            Ok(found_docs)
        })
        .await
        .unwrap()
    }

    pub(crate) async fn count(
        &self,
        ids: Range<DocumentId>,
        collection: &CollectionName,
    ) -> Result<u64, bonsaidb_core::Error> {
        let task_self = self.clone();
        let collection = collection.clone();
        // TODO this should be able to use a reduce operation from Nebari https://github.com/khonsulabs/nebari/issues/23
        tokio::task::spawn_blocking(move || {
            let tree = task_self
                .data
                .context
                .roots
                .tree(task_self.collection_tree::<Versioned, _>(
                    &collection,
                    document_tree_name(&collection),
                )?)
                .map_err(Error::from)?;
            let ids = DocumentIdRange(ids);
            let stats = tree.reduce(&ids.borrow_as_bytes()).map_err(Error::from)?;

            Ok(stats.alive_keys)
        })
        .await
        .unwrap()
    }

    async fn reduce_in_view(
        &self,
        view_name: &ViewName,
        key: Option<QueryKey<Bytes>>,
        access_policy: AccessPolicy,
    ) -> Result<Vec<u8>, bonsaidb_core::Error> {
        let view = self
            .data
            .schema
            .view_by_name(view_name)
            .ok_or(bonsaidb_core::Error::CollectionNotFound)?;
        let mut mappings = self
            .grouped_reduce_in_view(view_name, key, access_policy)
            .await?;

        let result = if mappings.len() == 1 {
            mappings.pop().unwrap().value.into_vec()
        } else {
            view.reduce(
                &mappings
                    .iter()
                    .map(|map| (map.key.as_ref(), map.value.as_ref()))
                    .collect::<Vec<_>>(),
                true,
            )
            .map_err(Error::from)?
        };

        Ok(result)
    }

    async fn grouped_reduce_in_view(
        &self,
        view_name: &ViewName,
        key: Option<QueryKey<Bytes>>,
        access_policy: AccessPolicy,
    ) -> Result<Vec<MappedSerializedValue>, bonsaidb_core::Error> {
        let view = self
            .data
            .schema
            .view_by_name(view_name)
            .ok_or(bonsaidb_core::Error::CollectionNotFound)?;
        let mut mappings = Vec::new();
        self.for_each_in_view(view, key, Sort::Ascending, None, access_policy, |entry| {
            mappings.push(MappedSerializedValue {
                key: entry.key,
                value: entry.reduced_value,
            });
            Ok(())
        })
        .await?;

        Ok(mappings)
    }

    fn apply_transaction_to_roots(
        &self,
        transaction: &Transaction,
    ) -> Result<Vec<OperationResult>, Error> {
        let mut open_trees = OpenTrees::default();
        for op in &transaction.operations {
            if !self.data.schema.contains_collection_id(&op.collection) {
                return Err(Error::Core(bonsaidb_core::Error::CollectionNotFound));
            }

            #[cfg(any(feature = "encryption", feature = "compression"))]
            let vault = if let Some(encryption_key) =
                self.collection_encryption_key(&op.collection).cloned()
            {
                #[cfg(feature = "encryption")]
                if let Some(mut vault) = self.storage().tree_vault().cloned() {
                    vault.key = Some(encryption_key);
                    Some(vault)
                } else {
                    TreeVault::new_if_needed(
                        Some(encryption_key),
                        self.storage().vault(),
                        #[cfg(feature = "compression")]
                        None,
                    )
                }

                #[cfg(not(feature = "encryption"))]
                {
                    drop(encryption_key);
                    return Err(Error::EncryptionDisabled);
                }
            } else {
                self.storage().tree_vault().cloned()
            };

            open_trees.open_trees_for_document_change(
                &op.collection,
                &self.data.schema,
                #[cfg(any(feature = "encryption", feature = "compression"))]
                vault,
            );
        }

        let mut roots_transaction = self
            .data
            .context
            .roots
            .transaction::<_, dyn AnyTreeRoot<AnyFile>>(&open_trees.trees)?;

        let mut results = Vec::new();
        let mut changed_documents = Vec::new();
        let mut collection_indexes = HashMap::new();
        let mut collections = Vec::new();
        for op in &transaction.operations {
            let result = self.execute_operation(
                op,
                &mut roots_transaction,
                &open_trees.trees_index_by_name,
            )?;

            if let Some((collection, id, deleted)) = match &result {
                OperationResult::DocumentUpdated { header, collection } => {
                    Some((collection, header.id, false))
                }
                OperationResult::DocumentDeleted { id, collection } => {
                    Some((collection, *id, true))
                }
                OperationResult::Success => None,
            } {
                let collection = match collection_indexes.get(collection) {
                    Some(index) => *index,
                    None => {
                        if let Ok(id) = u16::try_from(collections.len()) {
                            collection_indexes.insert(collection.clone(), id);
                            collections.push(collection.clone());
                            id
                        } else {
                            return Err(Error::TransactionTooLarge);
                        }
                    }
                };
                changed_documents.push(ChangedDocument {
                    collection,
                    id,
                    deleted,
                });
            }
            results.push(result);
        }

        self.invalidate_changed_documents(
            &mut roots_transaction,
            &open_trees,
            &collections,
            &changed_documents,
        )?;

        roots_transaction
            .entry_mut()
            .set_data(compat::serialize_executed_transaction_changes(
                &Changes::Documents(DocumentChanges {
                    collections,
                    documents: changed_documents,
                }),
            )?)?;

        roots_transaction.commit()?;

        Ok(results)
    }

    fn invalidate_changed_documents(
        &self,
        roots_transaction: &mut ExecutingTransaction<AnyFile>,
        open_trees: &OpenTrees,
        collections: &[CollectionName],
        changed_documents: &[ChangedDocument],
    ) -> Result<(), Error> {
        for (collection, changed_documents) in &changed_documents
            .iter()
            .group_by(|doc| &collections[usize::from(doc.collection)])
        {
            if let Some(views) = self.data.schema.views_in_collection(collection) {
                let changed_documents = changed_documents.collect::<Vec<_>>();
                for view in views.into_iter().filter(|view| !view.unique()) {
                    let view_name = view.view_name();
                    let tree_name = view_invalidated_docs_tree_name(&view_name);
                    for changed_document in &changed_documents {
                        let mut invalidated_docs = roots_transaction
                            .tree::<Unversioned>(open_trees.trees_index_by_name[&tree_name])
                            .unwrap();
                        invalidated_docs.set(changed_document.id.as_ref().to_vec(), b"")?;
                    }
                }
            }
        }
        Ok(())
    }

>>>>>>> d90b79c6
    fn execute_operation(
        &self,
        operation: &Operation,
        transaction: &mut ExecutingTransaction<AnyFile>,
        tree_index_map: &HashMap<String, usize>,
    ) -> Result<OperationResult, Error> {
        match &operation.command {
            Command::Insert { id, contents } => {
                self.execute_insert(operation, transaction, tree_index_map, *id, contents)
            }
            Command::Update { header, contents } => self.execute_update(
                operation,
                transaction,
                tree_index_map,
                header.id,
                Some(&header.revision),
                contents,
            ),
            Command::Overwrite { id, contents } => {
                self.execute_update(operation, transaction, tree_index_map, *id, None, contents)
            }
            Command::Delete { header } => {
                self.execute_delete(operation, transaction, tree_index_map, header)
            }
        }
    }

    fn execute_update(
        &self,
        operation: &Operation,
        transaction: &mut ExecutingTransaction<AnyFile>,
        tree_index_map: &HashMap<String, usize>,
        id: DocumentId,
        check_revision: Option<&Revision>,
        contents: &[u8],
    ) -> Result<OperationResult, crate::Error> {
        let mut documents = transaction
            .tree::<Versioned>(tree_index_map[&document_tree_name(&operation.collection)])
            .unwrap();
        let document_id = ArcBytes::from(id.to_vec());
        let mut result = None;
        let mut updated = false;
        documents.modify(
            vec![document_id.clone()],
            nebari::tree::Operation::CompareSwap(CompareSwap::new(&mut |_key,
                                                                        value: Option<
                ArcBytes<'_>,
            >| {
                if let Some(old) = value {
                    let doc = match deserialize_document(&old) {
                        Ok(doc) => doc,
                        Err(err) => {
                            result = Some(Err(err));
                            return nebari::tree::KeyOperation::Skip;
                        }
                    };
                    if check_revision.is_none() || Some(&doc.header.revision) == check_revision {
                        if let Some(updated_revision) = doc.header.revision.next_revision(contents)
                        {
                            let updated_header = Header {
                                id,
                                revision: updated_revision,
                            };
                            let serialized_doc = match serialize_document(&BorrowedDocument {
                                header: updated_header.clone(),
                                contents: CowBytes::from(contents),
                            }) {
                                Ok(bytes) => bytes,
                                Err(err) => {
                                    result = Some(Err(Error::from(err)));
                                    return nebari::tree::KeyOperation::Skip;
                                }
                            };
                            result = Some(Ok(OperationResult::DocumentUpdated {
                                collection: operation.collection.clone(),
                                header: updated_header,
                            }));
                            updated = true;
                            return nebari::tree::KeyOperation::Set(ArcBytes::from(serialized_doc));
                        }

                        // If no new revision was made, it means an attempt to
                        // save a document with the same contents was made.
                        // We'll return a success but not actually give a new
                        // version
                        result = Some(Ok(OperationResult::DocumentUpdated {
                            collection: operation.collection.clone(),
                            header: doc.header,
                        }));
                    } else {
                        result = Some(Err(Error::Core(bonsaidb_core::Error::DocumentConflict(
                            operation.collection.clone(),
                            Box::new(doc.header),
                        ))));
                    }
                } else if check_revision.is_none() {
                    let doc = BorrowedDocument::new(id, contents);
                    match serialize_document(&doc).map(|bytes| (doc, bytes)) {
                        Ok((doc, serialized)) => {
                            result = Some(Ok(OperationResult::DocumentUpdated {
                                collection: operation.collection.clone(),
                                header: doc.header,
                            }));
                            return nebari::tree::KeyOperation::Set(ArcBytes::from(serialized));
                        }
                        Err(err) => {
                            result = Some(Err(Error::from(err)));
                        }
                    }
                } else {
                    result = Some(Err(Error::Core(bonsaidb_core::Error::DocumentNotFound(
                        operation.collection.clone(),
                        Box::new(id),
                    ))));
                }
                nebari::tree::KeyOperation::Skip
            })),
        )?;
        drop(documents);

        if updated {
            self.update_unique_views(&document_id, operation, transaction, tree_index_map)?;
        }

        result.expect("nebari should invoke the callback even when the key isn't found")
    }

    fn execute_insert(
        &self,
        operation: &Operation,
        transaction: &mut ExecutingTransaction<AnyFile>,
        tree_index_map: &HashMap<String, usize>,
        id: Option<DocumentId>,
        contents: &[u8],
    ) -> Result<OperationResult, Error> {
        let mut documents = transaction
            .tree::<Versioned>(tree_index_map[&document_tree_name(&operation.collection)])
            .unwrap();
        let id = if let Some(id) = id {
            id
        } else if let Some(last_key) = documents.last_key()? {
            let id = DocumentId::try_from(last_key.as_slice())?;
            self.data
                .schema
                .next_id_for_collection(&operation.collection, Some(id))?
        } else {
            self.data
                .schema
                .next_id_for_collection(&operation.collection, None)?
        };

        let doc = BorrowedDocument::new(id, contents);
        let serialized: Vec<u8> = serialize_document(&doc)?;
        let document_id = ArcBytes::from(doc.header.id.as_ref().to_vec());
        if let Some(document) = documents.replace(document_id.clone(), serialized)? {
            let doc = deserialize_document(&document)?;
            Err(Error::Core(bonsaidb_core::Error::DocumentConflict(
                operation.collection.clone(),
                Box::new(doc.header),
            )))
        } else {
            drop(documents);
            self.update_unique_views(&document_id, operation, transaction, tree_index_map)?;

            Ok(OperationResult::DocumentUpdated {
                collection: operation.collection.clone(),
                header: doc.header,
            })
        }
    }

    fn execute_delete(
        &self,
        operation: &Operation,
        transaction: &mut ExecutingTransaction<AnyFile>,
        tree_index_map: &HashMap<String, usize>,
        header: &Header,
    ) -> Result<OperationResult, Error> {
        let mut documents = transaction
            .tree::<Versioned>(tree_index_map[&document_tree_name(&operation.collection)])
            .unwrap();
        if let Some(vec) = documents.remove(header.id.as_ref())? {
            drop(documents);
            let doc = deserialize_document(&vec)?;
            if &doc.header == header {
                self.update_unique_views(
                    &ArcBytes::from(doc.header.id.to_vec()),
                    operation,
                    transaction,
                    tree_index_map,
                )?;

                Ok(OperationResult::DocumentDeleted {
                    collection: operation.collection.clone(),
                    id: header.id,
                })
            } else {
                Err(Error::Core(bonsaidb_core::Error::DocumentConflict(
                    operation.collection.clone(),
                    Box::new(header.clone()),
                )))
            }
        } else {
            Err(Error::Core(bonsaidb_core::Error::DocumentNotFound(
                operation.collection.clone(),
                Box::new(header.id),
            )))
        }
    }

    fn update_unique_views(
        &self,
        document_id: &ArcBytes<'static>,
        operation: &Operation,
        transaction: &mut ExecutingTransaction<AnyFile>,
        tree_index_map: &HashMap<String, usize>,
    ) -> Result<(), Error> {
        if let Some(unique_views) = self
            .data
            .schema
            .unique_views_in_collection(&operation.collection)
        {
            let documents = transaction
                .unlocked_tree(tree_index_map[&document_tree_name(&operation.collection)])
                .unwrap();
            for view in unique_views {
                let name = view.view_name();
                let document_map = transaction
                    .unlocked_tree(tree_index_map[&view_document_map_tree_name(&name)])
                    .unwrap();
                let view_entries = transaction
                    .unlocked_tree(tree_index_map[&view_entries_tree_name(&name)])
                    .unwrap();
                mapper::DocumentRequest {
                    database: self,
                    document_ids: vec![document_id.clone()],
                    map_request: &mapper::Map {
                        database: self.data.name.clone(),
                        collection: operation.collection.clone(),
                        view_name: name.clone(),
                    },
                    document_map,
                    documents,
                    view_entries,
                    view,
                }
                .map()?;
            }
        }

        Ok(())
    }

    fn create_view_iterator<'a, K: for<'k> Key<'k> + 'a>(
        view_entries: &'a Tree<Unversioned, AnyFile>,
        key: Option<QueryKey<K>>,
        order: Sort,
        limit: Option<u32>,
    ) -> Result<Vec<ViewEntry>, Error> {
        let mut values = Vec::new();
        let forwards = match order {
            Sort::Ascending => true,
            Sort::Descending => false,
        };
        let mut values_read = 0;
        if let Some(key) = key {
            match key {
                QueryKey::Range(range) => {
                    let range = range
                        .as_ord_bytes()
                        .map_err(view::Error::key_serialization)?;
                    view_entries.scan::<Infallible, _, _, _, _>(
                        &range.map_ref(|bytes| &bytes[..]),
                        forwards,
                        |_, _, _| ScanEvaluation::ReadData,
                        |_, _| {
                            if let Some(limit) = limit {
                                if values_read >= limit {
                                    return ScanEvaluation::Stop;
                                }
                                values_read += 1;
                            }
                            ScanEvaluation::ReadData
                        },
                        |_key, _index, value| {
                            values.push(value);
                            Ok(())
                        },
                    )?;
                }
                QueryKey::Matches(key) => {
                    let key = key
                        .as_ord_bytes()
                        .map_err(view::Error::key_serialization)?
                        .to_vec();

                    values.extend(view_entries.get(&key)?);
                }
                QueryKey::Multiple(list) => {
                    let mut list = list
                        .into_iter()
                        .map(|key| {
                            key.as_ord_bytes()
                                .map(|bytes| bytes.to_vec())
                                .map_err(view::Error::key_serialization)
                        })
                        .collect::<Result<Vec<_>, _>>()?;

                    list.sort();

                    values.extend(
                        view_entries
                            .get_multiple(list.iter().map(Vec::as_slice))?
                            .into_iter()
                            .map(|(_, value)| value),
                    );
                }
            }
        } else {
            view_entries.scan::<Infallible, _, _, _, _>(
                &(..),
                forwards,
                |_, _, _| ScanEvaluation::ReadData,
                |_, _| {
                    if let Some(limit) = limit {
                        if values_read >= limit {
                            return ScanEvaluation::Stop;
                        }
                        values_read += 1;
                    }
                    ScanEvaluation::ReadData
                },
                |_, _, value| {
                    values.push(value);
                    Ok(())
                },
            )?;
        }

        values
            .into_iter()
            .map(|value| bincode::deserialize(&value).map_err(Error::from))
            .collect::<Result<Vec<_>, Error>>()
    }

    #[cfg(any(feature = "encryption", feature = "compression"))]
    pub(crate) fn collection_encryption_key(&self, collection: &CollectionName) -> Option<&KeyId> {
        self.schematic()
            .encryption_key_for_collection(collection)
            .or_else(|| self.storage().default_encryption_key())
    }

    #[cfg_attr(
        not(feature = "encryption"),
        allow(
            unused_mut,
            unused_variables,
            clippy::unused_self,
            clippy::let_and_return
        )
    )]
    #[allow(clippy::unnecessary_wraps)]
    pub(crate) fn collection_tree<R: Root, S: Into<Cow<'static, str>>>(
        &self,
        collection: &CollectionName,
        name: S,
    ) -> Result<TreeRoot<R, AnyFile>, Error> {
        let mut tree = R::tree(name);

        #[cfg(any(feature = "encryption", feature = "compression"))]
        match (
            self.collection_encryption_key(collection),
            self.storage().tree_vault().cloned(),
        ) {
            (Some(override_key), Some(mut vault)) => {
                #[cfg(feature = "encryption")]
                {
                    vault.key = Some(override_key.clone());
                    tree = tree.with_vault(vault);
                }

                #[cfg(not(feature = "encryption"))]
                {
                    return Err(Error::EncryptionDisabled);
                }
            }
            (None, Some(vault)) => {
                tree = tree.with_vault(vault);
            }
            (key, None) => {
                #[cfg(feature = "encryption")]
                if let Some(vault) = TreeVault::new_if_needed(
                    key.cloned(),
                    self.storage().vault(),
                    #[cfg(feature = "compression")]
                    None,
                ) {
                    tree = tree.with_vault(vault);
                }

                #[cfg(not(feature = "encryption"))]
                if key.is_some() {
                    return Err(Error::EncryptionDisabled);
                }
            }
        }

        Ok(tree)
    }

    pub(crate) fn update_key_expiration<'key>(
        &self,
        tree_key: impl Into<Cow<'key, str>>,
        expiration: Option<Timestamp>,
    ) {
        self.data
            .context
            .update_key_expiration(tree_key, expiration);
    }
}
#[derive(Serialize, Deserialize)]
struct LegacyHeader {
    id: u64,
    revision: Revision,
}
#[derive(Serialize, Deserialize)]
struct LegacyDocument<'a> {
    header: LegacyHeader,
    #[serde(borrow)]
    contents: &'a [u8],
}

pub(crate) fn deserialize_document(bytes: &[u8]) -> Result<BorrowedDocument<'_>, Error> {
    match pot::from_slice::<BorrowedDocument<'_>>(bytes) {
        Ok(document) => Ok(document),
        Err(err) => match bincode::deserialize::<LegacyDocument<'_>>(bytes) {
            Ok(legacy_doc) => Ok(BorrowedDocument {
                header: Header {
                    id: DocumentId::from_u64(legacy_doc.header.id),
                    revision: legacy_doc.header.revision,
                },
                contents: CowBytes::from(legacy_doc.contents),
            }),
            Err(_) => Err(Error::from(err)),
        },
    }
}

fn serialize_document(document: &BorrowedDocument<'_>) -> Result<Vec<u8>, bonsaidb_core::Error> {
    pot::to_vec(document)
        .map_err(Error::from)
        .map_err(bonsaidb_core::Error::from)
}

impl Connection for Database {
    fn session(&self) -> Option<&Session> {
        self.storage().session()
    }

    fn get<C, PrimaryKey>(
        &self,
        id: PrimaryKey,
    ) -> Result<Option<OwnedDocument>, bonsaidb_core::Error>
    where
        C: schema::Collection,
        PrimaryKey: Into<AnyDocumentId<C::PrimaryKey>> + Send,
    {
        let id = id.into().to_document_id()?;
        self.check_permission(
            document_resource_name(self.name(), &C::collection_name(), &id),
            &BonsaiAction::Database(DatabaseAction::Document(DocumentAction::Get)),
        )?;
        self.get_from_collection(id, &C::collection_name())
    }

    fn get_multiple<C, PrimaryKey, DocumentIds, I>(
        &self,
        ids: DocumentIds,
    ) -> Result<Vec<OwnedDocument>, bonsaidb_core::Error>
    where
        C: schema::Collection,
        DocumentIds: IntoIterator<Item = PrimaryKey, IntoIter = I> + Send + Sync,
        I: Iterator<Item = PrimaryKey> + Send + Sync,
        PrimaryKey: Into<AnyDocumentId<C::PrimaryKey>> + Send + Sync,
    {
        let collection = C::collection_name();
        let mut document_ids = Vec::default();
        for id in ids {
            let id = id.into().to_document_id()?;
            self.check_permission(
                document_resource_name(self.name(), &collection, &id),
                &BonsaiAction::Database(DatabaseAction::Document(DocumentAction::Get)),
            )?;
            document_ids.push(id);
        }

        self.get_multiple_from_collection(&document_ids, &collection)
    }

    fn list<C, R, PrimaryKey>(
        &self,
        ids: R,
        order: Sort,
        limit: Option<usize>,
    ) -> Result<Vec<OwnedDocument>, bonsaidb_core::Error>
    where
        C: schema::Collection,
        R: Into<Range<PrimaryKey>> + Send,
        PrimaryKey: Into<AnyDocumentId<C::PrimaryKey>> + Send,
    {
        let collection = C::collection_name();
        self.check_permission(
            collection_resource_name(self.name(), &collection),
            &BonsaiAction::Database(DatabaseAction::Document(DocumentAction::List)),
        )?;
        self.list_from_collection(
            ids.into().map_result(|id| id.into().to_document_id())?,
            order,
            limit,
            &collection,
        )
    }

    fn count<C, R, PrimaryKey>(&self, ids: R) -> Result<u64, bonsaidb_core::Error>
    where
        C: schema::Collection,
        R: Into<Range<PrimaryKey>> + Send,
        PrimaryKey: Into<AnyDocumentId<C::PrimaryKey>> + Send,
    {
        let collection = C::collection_name();
        self.check_permission(
            collection_resource_name(self.name(), &collection),
            &BonsaiAction::Database(DatabaseAction::Document(DocumentAction::Count)),
        )?;

        self.count_from_collection(
            ids.into().map_result(|id| id.into().to_document_id())?,
            &collection,
        )
    }

    fn query<V: schema::SerializedView>(
        &self,
        key: Option<QueryKey<V::Key>>,
        order: Sort,
        limit: Option<usize>,
        access_policy: AccessPolicy,
    ) -> Result<Vec<Map<V::Key, V::Value>>, bonsaidb_core::Error>
    where
        Self: Sized,
    {
        let view = self
            .data
            .schema
            .view::<V>()
            .expect("query made with view that isn't registered with this database");
        self.check_permission(
            view_resource_name(self.name(), &view.view_name()),
            &BonsaiAction::Database(DatabaseAction::View(ViewAction::Query)),
        )?;
        let mut results = Vec::new();
        self.for_each_view_entry::<V, _>(key, order, limit, access_policy, |entry| {
            let key = <V::Key as Key>::from_ord_bytes(&entry.key)
                .map_err(view::Error::key_serialization)
                .map_err(Error::from)?;
            for entry in entry.mappings {
                results.push(Map::new(
                    entry.source,
                    key.clone(),
                    V::deserialize(&entry.value)?,
                ));
            }
            Ok(())
        })?;

        Ok(results)
    }

    fn query_with_docs<V: schema::SerializedView>(
        &self,
        key: Option<QueryKey<V::Key>>,
        order: Sort,
        limit: Option<usize>,
        access_policy: AccessPolicy,
    ) -> Result<MappedDocuments<OwnedDocument, V>, bonsaidb_core::Error>
    where
        Self: Sized,
    {
        // Query permission is checked by the query call
        let results = Connection::query::<V>(self, key, order, limit, access_policy)?;

        // Verify that there is permission to fetch each document
        let mut ids = Vec::with_capacity(results.len());
        let collection = <V::Collection as Collection>::collection_name();
        for id in results.iter().map(|m| m.source.id) {
            self.check_permission(
                document_resource_name(self.name(), &collection, &id),
                &BonsaiAction::Database(DatabaseAction::Document(DocumentAction::Get)),
            )?;
            ids.push(id);
        }

        let documents = self
            .get_multiple::<V::Collection, _, _, _>(ids)?
            .into_iter()
            .map(|doc| (doc.header.id, doc))
            .collect::<BTreeMap<_, _>>();

        Ok(MappedDocuments {
            mappings: results,
            documents,
        })
    }

    fn reduce<V: schema::SerializedView>(
        &self,
        key: Option<QueryKey<V::Key>>,
        access_policy: AccessPolicy,
    ) -> Result<V::Value, bonsaidb_core::Error>
    where
        Self: Sized,
    {
        let view = self
            .data
            .schema
            .view::<V>()
            .expect("query made with view that isn't registered with this database");
        self.check_permission(
            view_resource_name(self.name(), &view.view_name()),
            &BonsaiAction::Database(DatabaseAction::View(ViewAction::Reduce)),
        )?;

        let result = self.reduce_by_name(
            &view.view_name(),
            key.map(|key| key.serialized()).transpose()?,
            access_policy,
        )?;
        let value = V::deserialize(&result)?;

        Ok(value)
    }

    fn reduce_grouped<V: schema::SerializedView>(
        &self,
        key: Option<QueryKey<V::Key>>,
        access_policy: AccessPolicy,
    ) -> Result<Vec<MappedValue<V::Key, V::Value>>, bonsaidb_core::Error>
    where
        Self: Sized,
    {
        let view = self
            .data
            .schema
            .view::<V>()
            .expect("query made with view that isn't registered with this database");
        self.check_permission(
            view_resource_name(self.name(), &view.view_name()),
            &BonsaiAction::Database(DatabaseAction::View(ViewAction::Reduce)),
        )?;

        let results = self.reduce_grouped_by_name(
            &view.view_name(),
            key.map(|key| key.serialized()).transpose()?,
            access_policy,
        )?;
        results
            .into_iter()
            .map(|map| {
                Ok(MappedValue::new(
                    V::Key::from_ord_bytes(&map.key).map_err(view::Error::key_serialization)?,
                    V::deserialize(&map.value)?,
                ))
            })
            .collect::<Result<Vec<_>, bonsaidb_core::Error>>()
    }

    fn delete_docs<V: schema::SerializedView>(
        &self,
        key: Option<QueryKey<V::Key>>,
        access_policy: AccessPolicy,
    ) -> Result<u64, bonsaidb_core::Error>
    where
        Self: Sized,
    {
        let view = self
            .data
            .schema
            .view::<V>()
            .expect("query made with view that isn't registered with this database");
        self.check_permission(
            view_resource_name(self.name(), &view.view_name()),
            &BonsaiAction::Database(DatabaseAction::View(ViewAction::Query)),
        )?;
        let collection = <V::Collection as Collection>::collection_name();
        let mut transaction = Transaction::default();
        self.for_each_view_entry::<V, _>(key, Sort::Ascending, None, access_policy, |entry| {
            for mapping in entry.mappings {
                self.check_permission(
                    document_resource_name(self.name(), &collection, &mapping.source.id),
                    &BonsaiAction::Database(DatabaseAction::Document(DocumentAction::Get)),
                )?;
                transaction.push(Operation::delete(collection.clone(), mapping.source));
            }

            Ok(())
        })?;

        let results = Connection::apply_transaction(self, transaction)?;

        Ok(results.len() as u64)
    }

    fn apply_transaction(
        &self,
        transaction: Transaction,
    ) -> Result<Vec<OperationResult>, bonsaidb_core::Error> {
        for op in &transaction.operations {
            let (resource, action) = match &op.command {
                Command::Insert { .. } => (
                    collection_resource_name(self.name(), &op.collection),
                    BonsaiAction::Database(DatabaseAction::Document(DocumentAction::Insert)),
                ),
                Command::Update { header, .. } => (
                    document_resource_name(self.name(), &op.collection, &header.id),
                    BonsaiAction::Database(DatabaseAction::Document(DocumentAction::Update)),
                ),
                Command::Overwrite { id, .. } => (
                    document_resource_name(self.name(), &op.collection, id),
                    BonsaiAction::Database(DatabaseAction::Document(DocumentAction::Overwrite)),
                ),
                Command::Delete { header } => (
                    document_resource_name(self.name(), &op.collection, &header.id),
                    BonsaiAction::Database(DatabaseAction::Document(DocumentAction::Delete)),
                ),
            };
            self.check_permission(&resource, &action)?;
        }

        let mut unique_view_tasks = Vec::new();
        for collection_name in transaction
            .operations
            .iter()
            .map(|op| &op.collection)
            .collect::<HashSet<_>>()
        {
            if let Some(views) = self.data.schema.views_in_collection(collection_name) {
                for view in views {
                    if view.unique() {
                        if let Some(task) = self
                            .storage
                            .instance
                            .tasks()
                            .spawn_integrity_check(view, self)
                        {
                            unique_view_tasks.push(task);
                        }
                    }
                }
            }
        }

        let mut unique_view_mapping_tasks = Vec::new();
        for task in unique_view_tasks {
            if let Some(spawned_task) = task.receive().map_err(Error::from)?.map_err(Error::from)? {
                unique_view_mapping_tasks.push(spawned_task);
            }
        }

        for task in unique_view_mapping_tasks {
            let mut task = task.lock();
            if let Some(task) = task.take() {
                task.receive().map_err(Error::from)?.map_err(Error::from)?;
            }
        }

        self.apply_transaction_to_roots(&transaction)
            .map_err(bonsaidb_core::Error::from)
    }

    fn list_executed_transactions(
        &self,
        starting_id: Option<u64>,
        result_limit: Option<usize>,
    ) -> Result<Vec<transaction::Executed>, bonsaidb_core::Error> {
        self.check_permission(
            database_resource_name(self.name()),
            &BonsaiAction::Database(DatabaseAction::Transaction(TransactionAction::ListExecuted)),
        )?;
        let result_limit = result_limit
            .unwrap_or(LIST_TRANSACTIONS_DEFAULT_RESULT_COUNT)
            .min(LIST_TRANSACTIONS_MAX_RESULTS);
        if result_limit > 0 {
            let range = if let Some(starting_id) = starting_id {
                Range::from(starting_id..)
            } else {
                Range::from(..)
            };

            let mut entries = Vec::new();
            self.roots()
                .transactions()
                .scan(range, |entry| {
                    entries.push(entry);
                    entries.len() < result_limit
                })
                .map_err(Error::from)?;

            entries
                .into_iter()
                .map(|entry| {
                    if let Some(data) = entry.data() {
                        let changes = compat::deserialize_executed_transaction_changes(data)?;
                        Ok(Some(transaction::Executed {
                            id: entry.id,
                            changes,
                        }))
                    } else {
                        Ok(None)
                    }
                })
                .filter_map(Result::transpose)
                .collect::<Result<Vec<_>, Error>>()
                .map_err(bonsaidb_core::Error::from)
        } else {
            // A request was made to return an empty result? This should probably be
            // an error, but technically this is a correct response.
            Ok(Vec::default())
        }
    }

    fn last_transaction_id(&self) -> Result<Option<u64>, bonsaidb_core::Error> {
        self.check_permission(
            database_resource_name(self.name()),
            &BonsaiAction::Database(DatabaseAction::Transaction(TransactionAction::GetLastId)),
        )?;
        Ok(self.roots().transactions().current_transaction_id())
    }

    fn compact(&self) -> Result<(), bonsaidb_core::Error> {
        self.check_permission(
            database_resource_name(self.name()),
            &BonsaiAction::Database(DatabaseAction::Compact),
        )?;
        self.storage()
            .instance
            .tasks()
            .compact_database(self.clone())?;
        Ok(())
    }

    fn compact_collection<C: schema::Collection>(&self) -> Result<(), bonsaidb_core::Error> {
        let collection = C::collection_name();
        self.check_permission(
            collection_resource_name(self.name(), &collection),
            &BonsaiAction::Database(DatabaseAction::Compact),
        )?;
        self.storage()
            .instance
            .tasks()
            .compact_collection(self.clone(), C::collection_name())?;
        Ok(())
    }

    fn compact_key_value_store(&self) -> Result<(), bonsaidb_core::Error> {
        self.check_permission(
            kv_resource_name(self.name()),
            &BonsaiAction::Database(DatabaseAction::Compact),
        )?;
        self.storage()
            .instance
            .tasks()
            .compact_key_value_store(self.clone())?;
        Ok(())
    }
}

impl LowLevelDatabase for Database {
    fn get_from_collection(
        &self,
        id: DocumentId,
        collection: &CollectionName,
    ) -> Result<Option<OwnedDocument>, bonsaidb_core::Error> {
        let collection = collection.clone();
        let tree = self
            .data
            .context
            .roots
            .tree(
                self.collection_tree::<Versioned, _>(&collection, document_tree_name(&collection))?,
            )
            .map_err(Error::from)?;
        if let Some(vec) = tree.get(id.as_ref()).map_err(Error::from)? {
            Ok(Some(deserialize_document(&vec)?.into_owned()))
        } else {
            Ok(None)
        }
    }

    fn list_from_collection(
        &self,
        ids: Range<DocumentId>,
        sort: Sort,
        limit: Option<usize>,
        collection: &CollectionName,
    ) -> Result<Vec<OwnedDocument>, bonsaidb_core::Error> {
        let collection = collection.clone();
        let tree = self
            .data
            .context
            .roots
            .tree(
                self.collection_tree::<Versioned, _>(&collection, document_tree_name(&collection))?,
            )
            .map_err(Error::from)?;
        let mut found_docs = Vec::new();
        let mut keys_read = 0;
        let ids = DocumentIdRange(ids);
        tree.scan(
            &ids.borrow_as_bytes(),
            match sort {
                Sort::Ascending => true,
                Sort::Descending => false,
            },
            |_, _, _| true,
            |_, _| {
                if let Some(limit) = limit {
                    if keys_read >= limit {
                        return KeyEvaluation::Stop;
                    }

                    keys_read += 1;
                }
                KeyEvaluation::ReadData
            },
            |_, _, doc| {
                found_docs.push(
                    deserialize_document(&doc)
                        .map(BorrowedDocument::into_owned)
                        .map_err(AbortError::Other)?,
                );
                Ok(())
            },
        )
        .map_err(|err| match err {
            AbortError::Other(err) => err,
            AbortError::Nebari(err) => crate::Error::from(err),
        })?;

        Ok(found_docs)
    }

    fn count_from_collection(
        &self,
<<<<<<< HEAD
        ids: Range<DocumentId>,
        collection: &CollectionName,
    ) -> Result<u64, bonsaidb_core::Error> {
        let collection = collection.clone();
        // TODO this should be able to use a reduce operation from Nebari https://github.com/khonsulabs/nebari/issues/23
        let tree = self
            .data
            .context
            .roots
            .tree(
                self.collection_tree::<Versioned, _>(&collection, document_tree_name(&collection))?,
            )
            .map_err(Error::from)?;
        let mut keys_found = 0;
        let ids = DocumentIdRange(ids);
        tree.scan(
            &ids.borrow_as_bytes(),
            true,
            |_, _, _| true,
            |_, _| {
                keys_found += 1;
                KeyEvaluation::Skip
            },
            |_, _, _| unreachable!(),
=======
        ids: R,
        order: Sort,
        limit: Option<u32>,
    ) -> Result<Vec<OwnedDocument>, bonsaidb_core::Error>
    where
        C: schema::Collection,
        R: Into<Range<PrimaryKey>> + Send,
        PrimaryKey: Into<AnyDocumentId<C::PrimaryKey>> + Send,
    {
        self.list(
            ids.into().map_result(|id| id.into().to_document_id())?,
            order,
            limit,
            &C::collection_name(),
>>>>>>> d90b79c6
        )
        .map_err(|err| match err {
            AbortError::Other(err) => err,
            AbortError::Nebari(err) => crate::Error::from(err),
        })?;

        Ok(keys_found)
    }

    fn get_multiple_from_collection(
        &self,
<<<<<<< HEAD
        ids: &[DocumentId],
        collection: &CollectionName,
    ) -> Result<Vec<OwnedDocument>, bonsaidb_core::Error> {
        let mut ids = ids.to_vec();
        let collection = collection.clone();
        let tree = self
            .data
            .context
            .roots
            .tree(
                self.collection_tree::<Versioned, _>(&collection, document_tree_name(&collection))?,
            )
            .map_err(Error::from)?;
        ids.sort();
        let keys_and_values = tree
            .get_multiple(ids.iter().map(|id| id.as_ref()))
            .map_err(Error::from)?;
=======
        starting_id: Option<u64>,
        result_limit: Option<u32>,
    ) -> Result<Vec<transaction::Executed>, bonsaidb_core::Error> {
        let result_limit = usize::try_from(
            result_limit
                .unwrap_or(LIST_TRANSACTIONS_DEFAULT_RESULT_COUNT)
                .min(LIST_TRANSACTIONS_MAX_RESULTS),
        )
        .unwrap();
        if result_limit > 0 {
            let task_self = self.clone();
            tokio::task::spawn_blocking::<_, Result<Vec<transaction::Executed>, Error>>(move || {
                let range = if let Some(starting_id) = starting_id {
                    Range::from(starting_id..)
                } else {
                    Range::from(..)
                };
>>>>>>> d90b79c6

        keys_and_values
            .into_iter()
            .map(|(_, value)| deserialize_document(&value).map(BorrowedDocument::into_owned))
            .collect::<Result<Vec<_>, Error>>()
            .map_err(bonsaidb_core::Error::from)
    }

    fn compact_collection_by_name(
        &self,
        collection: CollectionName,
    ) -> Result<(), bonsaidb_core::Error> {
        self.storage()
            .instance
            .tasks()
            .compact_collection(self.clone(), collection)?;
        Ok(())
    }

    fn query_by_name(
        &self,
        view: &ViewName,
        key: Option<QueryKey<Bytes>>,
        order: Sort,
        limit: Option<u32>,
        access_policy: AccessPolicy,
    ) -> Result<Vec<schema::view::map::Serialized>, bonsaidb_core::Error> {
        if let Some(view) = self.schematic().view_by_name(view) {
            let mut results = Vec::new();
            self.for_each_in_view(view, key, order, limit, access_policy, |entry| {
                for mapping in entry.mappings {
                    results.push(bonsaidb_core::schema::view::map::Serialized {
                        source: mapping.source,
                        key: entry.key.clone(),
                        value: mapping.value,
                    });
                }
                Ok(())
            })?;

            Ok(results)
        } else {
            Err(bonsaidb_core::Error::CollectionNotFound)
        }
    }

    fn query_by_name_with_docs(
        &self,
        view: &ViewName,
        key: Option<QueryKey<Bytes>>,
        order: Sort,
        limit: Option<u32>,
        access_policy: AccessPolicy,
    ) -> Result<schema::view::map::MappedSerializedDocuments, bonsaidb_core::Error> {
        let results = self.query_by_name(view, key, order, limit, access_policy)?;
        let view = self.schematic().view_by_name(view).unwrap(); // query() will fail if it's not present

        let documents = self
            .get_multiple_from_collection(
                &results.iter().map(|m| m.source.id).collect::<Vec<_>>(),
                &view.collection(),
            )?
            .into_iter()
            .map(|doc| (doc.header.id, doc))
            .collect::<BTreeMap<_, _>>();

        Ok(
            bonsaidb_core::schema::view::map::MappedSerializedDocuments {
                mappings: results,
                documents,
            },
        )
    }

    fn reduce_by_name(
        &self,
        view_name: &ViewName,
        key: Option<QueryKey<Bytes>>,
        access_policy: AccessPolicy,
    ) -> Result<Vec<u8>, bonsaidb_core::Error> {
        let mut mappings = self.reduce_grouped_by_name(view_name, key, access_policy)?;

        let result = if mappings.len() == 1 {
            mappings.pop().unwrap().value.into_vec()
        } else {
            let view = self
                .data
                .schema
                .view_by_name(view_name)
                .ok_or(bonsaidb_core::Error::CollectionNotFound)?;
            view.reduce(
                &mappings
                    .iter()
                    .map(|map| (map.key.as_ref(), map.value.as_ref()))
                    .collect::<Vec<_>>(),
                true,
            )
            .map_err(Error::from)?
        };

        Ok(result)
    }

    fn reduce_grouped_by_name(
        &self,
        view_name: &ViewName,
        key: Option<QueryKey<Bytes>>,
        access_policy: AccessPolicy,
    ) -> Result<Vec<MappedSerializedValue>, bonsaidb_core::Error> {
        let view = self
            .data
            .schema
            .view_by_name(view_name)
            .ok_or(bonsaidb_core::Error::CollectionNotFound)?;
        let mut mappings = Vec::new();
        self.for_each_in_view(view, key, Sort::Ascending, None, access_policy, |entry| {
            mappings.push(MappedSerializedValue {
                key: entry.key,
                value: entry.reduced_value,
            });
            Ok(())
        })?;

        Ok(mappings)
    }

    fn delete_docs_by_name(
        &self,
        view: &ViewName,
        key: Option<QueryKey<Bytes>>,
        access_policy: AccessPolicy,
    ) -> Result<u64, bonsaidb_core::Error> {
        let view = self
            .data
            .schema
            .view_by_name(view)
            .ok_or(bonsaidb_core::Error::CollectionNotFound)?;
        let collection = view.collection();
        let mut transaction = Transaction::default();
        self.for_each_in_view(view, key, Sort::Ascending, None, access_policy, |entry| {
            for mapping in entry.mappings {
                transaction.push(Operation::delete(collection.clone(), mapping.source));
            }

            Ok(())
        })?;

        let results = Connection::apply_transaction(self, transaction)?;

        Ok(results.len() as u64)
    }
}

type ViewIterator<'a> =
    Box<dyn Iterator<Item = Result<(ArcBytes<'static>, ArcBytes<'static>), Error>> + 'a>;

struct ViewEntryCollectionIterator<'a> {
    iterator: ViewIterator<'a>,
}

impl<'a> Iterator for ViewEntryCollectionIterator<'a> {
    type Item = Result<ViewEntry, crate::Error>;

    fn next(&mut self) -> Option<Self::Item> {
        self.iterator.next().map(|item| {
            item.map_err(crate::Error::from)
                .and_then(|(_, value)| bincode::deserialize(&value).map_err(Error::from))
        })
    }
}

#[derive(Debug, Clone)]
pub(crate) struct Context {
    data: Arc<ContextData>,
}

impl Deref for Context {
    type Target = ContextData;

    fn deref(&self) -> &Self::Target {
        &self.data
    }
}

#[derive(Debug)]
pub(crate) struct ContextData {
    pub(crate) roots: Roots<AnyFile>,
    key_value_state: Arc<Mutex<keyvalue::KeyValueState>>,
}

impl Borrow<Roots<AnyFile>> for Context {
    fn borrow(&self) -> &Roots<AnyFile> {
        &self.data.roots
    }
}

impl Context {
    pub(crate) fn new(roots: Roots<AnyFile>, key_value_persistence: KeyValuePersistence) -> Self {
        let background_worker_target = Watchable::new(BackgroundWorkerProcessTarget::Never);
        let mut background_worker_target_watcher = background_worker_target.watch();
        let key_value_state = Arc::new(Mutex::new(keyvalue::KeyValueState::new(
            key_value_persistence,
            roots.clone(),
            background_worker_target,
        )));
        let context = Self {
            data: Arc::new(ContextData {
                roots,
                key_value_state: key_value_state.clone(),
            }),
        };
        std::thread::Builder::new()
            .name(String::from("keyvalue-worker"))
            .spawn(move || {
                keyvalue::background_worker(
                    &key_value_state,
                    &mut background_worker_target_watcher,
                );
            })
            .unwrap();
        context
    }

    pub(crate) fn perform_kv_operation(
        &self,
        op: KeyOperation,
    ) -> Result<Output, bonsaidb_core::Error> {
        let mut state = self.data.key_value_state.lock();
        state.perform_kv_operation(op, &self.data.key_value_state)
    }

    pub(crate) fn update_key_expiration<'key>(
        &self,
        tree_key: impl Into<Cow<'key, str>>,
        expiration: Option<Timestamp>,
    ) {
        let mut state = self.data.key_value_state.lock();
        state.update_key_expiration(tree_key, expiration);
    }

    #[cfg(test)]
    pub(crate) fn kv_persistence_watcher(&self) -> watchable::Watcher<Timestamp> {
        let state = self.data.key_value_state.lock();
        state.persistence_watcher()
    }
}

impl Drop for ContextData {
    fn drop(&mut self) {
        if let Some(shutdown) = {
            let mut state = self.key_value_state.lock();
            state.shutdown(&self.key_value_state)
        } {
            let _ = shutdown.recv();
        }
    }
}

pub fn document_tree_name(collection: &CollectionName) -> String {
    format!("collection.{:#}", collection)
}

pub struct DocumentIdRange(Range<DocumentId>);

impl<'a> BorrowByteRange<'a> for DocumentIdRange {
    fn borrow_as_bytes(&'a self) -> BorrowedRange<'a> {
        BorrowedRange {
            start: match &self.0.start {
                connection::Bound::Unbounded => ops::Bound::Unbounded,
                connection::Bound::Included(docid) => ops::Bound::Included(docid.as_ref()),
                connection::Bound::Excluded(docid) => ops::Bound::Excluded(docid.as_ref()),
            },
            end: match &self.0.end {
                connection::Bound::Unbounded => ops::Bound::Unbounded,
                connection::Bound::Included(docid) => ops::Bound::Included(docid.as_ref()),
                connection::Bound::Excluded(docid) => ops::Bound::Excluded(docid.as_ref()),
            },
        }
    }
}

pub trait DatabaseNonBlocking {
    /// Returns the name of the database.
    #[must_use]
    fn name(&self) -> &str;
}

impl DatabaseNonBlocking for Database {
    fn name(&self) -> &str {
        self.data.name.as_ref()
    }
}<|MERGE_RESOLUTION|>--- conflicted
+++ resolved
@@ -167,17 +167,6 @@
         }
     }
 
-<<<<<<< HEAD
-    /// Creates a `Storage` with a single-database named "default" with its data stored at `path`.
-    pub fn open<DB: Schema>(configuration: StorageConfiguration) -> Result<Self, Error> {
-        let storage = Storage::open(configuration.with_schema::<DB>()?)?;
-=======
-    /// Returns the name of the database.
-    #[must_use]
-    pub fn name(&self) -> &str {
-        self.data.name.as_ref()
-    }
-
     /// Creates a `Storage` with a single-database named "default" with its data
     /// stored at `path`. This requires exclusive access to the storage location
     /// configured. Attempting to open the same path multiple times concurrently
@@ -192,11 +181,8 @@
     /// have its own thread pool, cache, task worker pool, and more. By using a
     /// single [`Storage`] instance, BonsaiDb will use less resources and likely
     /// perform better.
-    pub async fn open<DB: Schema>(configuration: StorageConfiguration) -> Result<Self, Error> {
-        let storage = Storage::open(configuration.with_schema::<DB>()?).await?;
-
-        storage.create_database::<DB>("default", true).await?;
->>>>>>> d90b79c6
+    pub fn open<DB: Schema>(configuration: StorageConfiguration) -> Result<Self, Error> {
+        let storage = Storage::open(configuration.with_schema::<DB>()?)?;
 
         Ok(storage.create_database::<DB>("default", true)?)
     }
@@ -315,7 +301,6 @@
                 return Err(Error::Core(bonsaidb_core::Error::CollectionNotFound));
             }
 
-<<<<<<< HEAD
             #[cfg(any(feature = "encryption", feature = "compression"))]
             let vault = if let Some(encryption_key) =
                 self.collection_encryption_key(&op.collection).cloned()
@@ -332,19 +317,6 @@
                         None,
                     )
                 }
-=======
-    #[cfg(feature = "internal-apis")]
-    #[doc(hidden)]
-    pub async fn list_from_collection(
-        &self,
-        ids: Range<DocumentId>,
-        order: Sort,
-        limit: Option<u32>,
-        collection: &CollectionName,
-    ) -> Result<Vec<OwnedDocument>, bonsaidb_core::Error> {
-        self.list(ids, order, limit, collection).await
-    }
->>>>>>> d90b79c6
 
                 #[cfg(not(feature = "encryption"))]
                 {
@@ -369,7 +341,6 @@
             .roots
             .transaction::<_, dyn AnyTreeRoot<AnyFile>>(&open_trees.trees)?;
 
-<<<<<<< HEAD
         let mut results = Vec::new();
         let mut changed_documents = Vec::new();
         let mut collection_indexes = HashMap::new();
@@ -380,31 +351,6 @@
                 &mut roots_transaction,
                 &open_trees.trees_index_by_name,
             )?;
-=======
-    #[cfg(feature = "internal-apis")]
-    #[doc(hidden)]
-    pub async fn query_by_name(
-        &self,
-        view: &ViewName,
-        key: Option<QueryKey<Bytes>>,
-        order: Sort,
-        limit: Option<u32>,
-        access_policy: AccessPolicy,
-    ) -> Result<Vec<bonsaidb_core::schema::view::map::Serialized>, bonsaidb_core::Error> {
-        if let Some(view) = self.schematic().view_by_name(view) {
-            let mut results = Vec::new();
-            self.for_each_in_view(view, key, order, limit, access_policy, |entry| {
-                for mapping in entry.mappings {
-                    results.push(bonsaidb_core::schema::view::map::Serialized {
-                        source: mapping.source,
-                        key: entry.key.clone(),
-                        value: mapping.value,
-                    });
-                }
-                Ok(())
-            })
-            .await?;
->>>>>>> d90b79c6
 
             if let Some((collection, id, deleted)) = match &result {
                 OperationResult::DocumentUpdated { header, collection } => {
@@ -436,30 +382,12 @@
             results.push(result);
         }
 
-<<<<<<< HEAD
         self.invalidate_changed_documents(
             &mut roots_transaction,
             &open_trees,
             &collections,
             &changed_documents,
         )?;
-=======
-    #[cfg(feature = "internal-apis")]
-    #[doc(hidden)]
-    pub async fn query_by_name_with_docs(
-        &self,
-        view: &ViewName,
-        key: Option<QueryKey<Bytes>>,
-        order: Sort,
-        limit: Option<u32>,
-        access_policy: AccessPolicy,
-    ) -> Result<bonsaidb_core::schema::view::map::MappedSerializedDocuments, bonsaidb_core::Error>
-    {
-        let results = self
-            .query_by_name(view, key, order, limit, access_policy)
-            .await?;
-        let view = self.schematic().view_by_name(view).unwrap(); // query() will fail if it's not present
->>>>>>> d90b79c6
 
         roots_transaction
             .entry_mut()
@@ -503,380 +431,6 @@
         Ok(())
     }
 
-<<<<<<< HEAD
-=======
-    #[cfg(feature = "internal-apis")]
-    #[doc(hidden)]
-    pub async fn delete_docs_by_name(
-        &self,
-        view: &ViewName,
-        key: Option<QueryKey<Bytes>>,
-        access_policy: AccessPolicy,
-    ) -> Result<u64, bonsaidb_core::Error> {
-        let view = self
-            .data
-            .schema
-            .view_by_name(view)
-            .ok_or(bonsaidb_core::Error::CollectionNotFound)?;
-        let collection = view.collection();
-        let mut transaction = Transaction::default();
-        self.for_each_in_view(view, key, Sort::Ascending, None, access_policy, |entry| {
-            for mapping in entry.mappings {
-                transaction.push(Operation::delete(collection.clone(), mapping.source));
-            }
-
-            Ok(())
-        })
-        .await?;
-
-        let results = Connection::apply_transaction(self, transaction).await?;
-
-        Ok(results.len() as u64)
-    }
-
-    async fn get_from_collection_id(
-        &self,
-        id: DocumentId,
-        collection: &CollectionName,
-    ) -> Result<Option<OwnedDocument>, bonsaidb_core::Error> {
-        let task_self = self.clone();
-        let collection = collection.clone();
-        tokio::task::spawn_blocking(move || {
-            let tree = task_self
-                .data
-                .context
-                .roots
-                .tree(task_self.collection_tree::<Versioned, _>(
-                    &collection,
-                    document_tree_name(&collection),
-                )?)
-                .map_err(Error::from)?;
-            if let Some(vec) = tree.get(id.as_ref()).map_err(Error::from)? {
-                Ok(Some(deserialize_document(&vec)?.into_owned()))
-            } else {
-                Ok(None)
-            }
-        })
-        .await
-        .unwrap()
-    }
-
-    async fn get_multiple_from_collection_id(
-        &self,
-        ids: &[DocumentId],
-        collection: &CollectionName,
-    ) -> Result<Vec<OwnedDocument>, bonsaidb_core::Error> {
-        let task_self = self.clone();
-        let mut ids = ids.to_vec();
-        let collection = collection.clone();
-        tokio::task::spawn_blocking(move || {
-            let tree = task_self
-                .data
-                .context
-                .roots
-                .tree(task_self.collection_tree::<Versioned, _>(
-                    &collection,
-                    document_tree_name(&collection),
-                )?)
-                .map_err(Error::from)?;
-            ids.sort();
-            let keys_and_values = tree
-                .get_multiple(ids.iter().map(|id| id.as_ref()))
-                .map_err(Error::from)?;
-
-            keys_and_values
-                .into_iter()
-                .map(|(_, value)| deserialize_document(&value).map(BorrowedDocument::into_owned))
-                .collect::<Result<Vec<_>, Error>>()
-        })
-        .await
-        .unwrap()
-        .map_err(bonsaidb_core::Error::from)
-    }
-
-    pub(crate) async fn list(
-        &self,
-        ids: Range<DocumentId>,
-        sort: Sort,
-        limit: Option<u32>,
-        collection: &CollectionName,
-    ) -> Result<Vec<OwnedDocument>, bonsaidb_core::Error> {
-        let task_self = self.clone();
-        let collection = collection.clone();
-        tokio::task::spawn_blocking(move || {
-            let tree = task_self
-                .data
-                .context
-                .roots
-                .tree(task_self.collection_tree::<Versioned, _>(
-                    &collection,
-                    document_tree_name(&collection),
-                )?)
-                .map_err(Error::from)?;
-            let mut found_docs = Vec::new();
-            let mut keys_read = 0;
-            let ids = DocumentIdRange(ids);
-            tree.scan(
-                &ids.borrow_as_bytes(),
-                match sort {
-                    Sort::Ascending => true,
-                    Sort::Descending => false,
-                },
-                |_, _, _| ScanEvaluation::ReadData,
-                |_, _| {
-                    if let Some(limit) = limit {
-                        if keys_read >= limit {
-                            return ScanEvaluation::Stop;
-                        }
-
-                        keys_read += 1;
-                    }
-                    ScanEvaluation::ReadData
-                },
-                |_, _, doc| {
-                    found_docs.push(
-                        deserialize_document(&doc)
-                            .map(BorrowedDocument::into_owned)
-                            .map_err(AbortError::Other)?,
-                    );
-                    Ok(())
-                },
-            )
-            .map_err(|err| match err {
-                AbortError::Other(err) => err,
-                AbortError::Nebari(err) => crate::Error::from(err),
-            })
-            .unwrap();
-
-            Ok(found_docs)
-        })
-        .await
-        .unwrap()
-    }
-
-    pub(crate) async fn count(
-        &self,
-        ids: Range<DocumentId>,
-        collection: &CollectionName,
-    ) -> Result<u64, bonsaidb_core::Error> {
-        let task_self = self.clone();
-        let collection = collection.clone();
-        // TODO this should be able to use a reduce operation from Nebari https://github.com/khonsulabs/nebari/issues/23
-        tokio::task::spawn_blocking(move || {
-            let tree = task_self
-                .data
-                .context
-                .roots
-                .tree(task_self.collection_tree::<Versioned, _>(
-                    &collection,
-                    document_tree_name(&collection),
-                )?)
-                .map_err(Error::from)?;
-            let ids = DocumentIdRange(ids);
-            let stats = tree.reduce(&ids.borrow_as_bytes()).map_err(Error::from)?;
-
-            Ok(stats.alive_keys)
-        })
-        .await
-        .unwrap()
-    }
-
-    async fn reduce_in_view(
-        &self,
-        view_name: &ViewName,
-        key: Option<QueryKey<Bytes>>,
-        access_policy: AccessPolicy,
-    ) -> Result<Vec<u8>, bonsaidb_core::Error> {
-        let view = self
-            .data
-            .schema
-            .view_by_name(view_name)
-            .ok_or(bonsaidb_core::Error::CollectionNotFound)?;
-        let mut mappings = self
-            .grouped_reduce_in_view(view_name, key, access_policy)
-            .await?;
-
-        let result = if mappings.len() == 1 {
-            mappings.pop().unwrap().value.into_vec()
-        } else {
-            view.reduce(
-                &mappings
-                    .iter()
-                    .map(|map| (map.key.as_ref(), map.value.as_ref()))
-                    .collect::<Vec<_>>(),
-                true,
-            )
-            .map_err(Error::from)?
-        };
-
-        Ok(result)
-    }
-
-    async fn grouped_reduce_in_view(
-        &self,
-        view_name: &ViewName,
-        key: Option<QueryKey<Bytes>>,
-        access_policy: AccessPolicy,
-    ) -> Result<Vec<MappedSerializedValue>, bonsaidb_core::Error> {
-        let view = self
-            .data
-            .schema
-            .view_by_name(view_name)
-            .ok_or(bonsaidb_core::Error::CollectionNotFound)?;
-        let mut mappings = Vec::new();
-        self.for_each_in_view(view, key, Sort::Ascending, None, access_policy, |entry| {
-            mappings.push(MappedSerializedValue {
-                key: entry.key,
-                value: entry.reduced_value,
-            });
-            Ok(())
-        })
-        .await?;
-
-        Ok(mappings)
-    }
-
-    fn apply_transaction_to_roots(
-        &self,
-        transaction: &Transaction,
-    ) -> Result<Vec<OperationResult>, Error> {
-        let mut open_trees = OpenTrees::default();
-        for op in &transaction.operations {
-            if !self.data.schema.contains_collection_id(&op.collection) {
-                return Err(Error::Core(bonsaidb_core::Error::CollectionNotFound));
-            }
-
-            #[cfg(any(feature = "encryption", feature = "compression"))]
-            let vault = if let Some(encryption_key) =
-                self.collection_encryption_key(&op.collection).cloned()
-            {
-                #[cfg(feature = "encryption")]
-                if let Some(mut vault) = self.storage().tree_vault().cloned() {
-                    vault.key = Some(encryption_key);
-                    Some(vault)
-                } else {
-                    TreeVault::new_if_needed(
-                        Some(encryption_key),
-                        self.storage().vault(),
-                        #[cfg(feature = "compression")]
-                        None,
-                    )
-                }
-
-                #[cfg(not(feature = "encryption"))]
-                {
-                    drop(encryption_key);
-                    return Err(Error::EncryptionDisabled);
-                }
-            } else {
-                self.storage().tree_vault().cloned()
-            };
-
-            open_trees.open_trees_for_document_change(
-                &op.collection,
-                &self.data.schema,
-                #[cfg(any(feature = "encryption", feature = "compression"))]
-                vault,
-            );
-        }
-
-        let mut roots_transaction = self
-            .data
-            .context
-            .roots
-            .transaction::<_, dyn AnyTreeRoot<AnyFile>>(&open_trees.trees)?;
-
-        let mut results = Vec::new();
-        let mut changed_documents = Vec::new();
-        let mut collection_indexes = HashMap::new();
-        let mut collections = Vec::new();
-        for op in &transaction.operations {
-            let result = self.execute_operation(
-                op,
-                &mut roots_transaction,
-                &open_trees.trees_index_by_name,
-            )?;
-
-            if let Some((collection, id, deleted)) = match &result {
-                OperationResult::DocumentUpdated { header, collection } => {
-                    Some((collection, header.id, false))
-                }
-                OperationResult::DocumentDeleted { id, collection } => {
-                    Some((collection, *id, true))
-                }
-                OperationResult::Success => None,
-            } {
-                let collection = match collection_indexes.get(collection) {
-                    Some(index) => *index,
-                    None => {
-                        if let Ok(id) = u16::try_from(collections.len()) {
-                            collection_indexes.insert(collection.clone(), id);
-                            collections.push(collection.clone());
-                            id
-                        } else {
-                            return Err(Error::TransactionTooLarge);
-                        }
-                    }
-                };
-                changed_documents.push(ChangedDocument {
-                    collection,
-                    id,
-                    deleted,
-                });
-            }
-            results.push(result);
-        }
-
-        self.invalidate_changed_documents(
-            &mut roots_transaction,
-            &open_trees,
-            &collections,
-            &changed_documents,
-        )?;
-
-        roots_transaction
-            .entry_mut()
-            .set_data(compat::serialize_executed_transaction_changes(
-                &Changes::Documents(DocumentChanges {
-                    collections,
-                    documents: changed_documents,
-                }),
-            )?)?;
-
-        roots_transaction.commit()?;
-
-        Ok(results)
-    }
-
-    fn invalidate_changed_documents(
-        &self,
-        roots_transaction: &mut ExecutingTransaction<AnyFile>,
-        open_trees: &OpenTrees,
-        collections: &[CollectionName],
-        changed_documents: &[ChangedDocument],
-    ) -> Result<(), Error> {
-        for (collection, changed_documents) in &changed_documents
-            .iter()
-            .group_by(|doc| &collections[usize::from(doc.collection)])
-        {
-            if let Some(views) = self.data.schema.views_in_collection(collection) {
-                let changed_documents = changed_documents.collect::<Vec<_>>();
-                for view in views.into_iter().filter(|view| !view.unique()) {
-                    let view_name = view.view_name();
-                    let tree_name = view_invalidated_docs_tree_name(&view_name);
-                    for changed_document in &changed_documents {
-                        let mut invalidated_docs = roots_transaction
-                            .tree::<Unversioned>(open_trees.trees_index_by_name[&tree_name])
-                            .unwrap();
-                        invalidated_docs.set(changed_document.id.as_ref().to_vec(), b"")?;
-                    }
-                }
-            }
-        }
-        Ok(())
-    }
-
->>>>>>> d90b79c6
     fn execute_operation(
         &self,
         operation: &Operation,
@@ -1380,7 +934,7 @@
         &self,
         ids: R,
         order: Sort,
-        limit: Option<usize>,
+        limit: Option<u32>,
     ) -> Result<Vec<OwnedDocument>, bonsaidb_core::Error>
     where
         C: schema::Collection,
@@ -1422,7 +976,7 @@
         &self,
         key: Option<QueryKey<V::Key>>,
         order: Sort,
-        limit: Option<usize>,
+        limit: Option<u32>,
         access_policy: AccessPolicy,
     ) -> Result<Vec<Map<V::Key, V::Value>>, bonsaidb_core::Error>
     where
@@ -1459,7 +1013,7 @@
         &self,
         key: Option<QueryKey<V::Key>>,
         order: Sort,
-        limit: Option<usize>,
+        limit: Option<u32>,
         access_policy: AccessPolicy,
     ) -> Result<MappedDocuments<OwnedDocument, V>, bonsaidb_core::Error>
     where
@@ -1659,15 +1213,18 @@
     fn list_executed_transactions(
         &self,
         starting_id: Option<u64>,
-        result_limit: Option<usize>,
+        result_limit: Option<u32>,
     ) -> Result<Vec<transaction::Executed>, bonsaidb_core::Error> {
         self.check_permission(
             database_resource_name(self.name()),
             &BonsaiAction::Database(DatabaseAction::Transaction(TransactionAction::ListExecuted)),
         )?;
-        let result_limit = result_limit
-            .unwrap_or(LIST_TRANSACTIONS_DEFAULT_RESULT_COUNT)
-            .min(LIST_TRANSACTIONS_MAX_RESULTS);
+        let result_limit = usize::try_from(
+            result_limit
+                .unwrap_or(LIST_TRANSACTIONS_DEFAULT_RESULT_COUNT)
+                .min(LIST_TRANSACTIONS_MAX_RESULTS),
+        )
+        .unwrap();
         if result_limit > 0 {
             let range = if let Some(starting_id) = starting_id {
                 Range::from(starting_id..)
@@ -1779,7 +1336,7 @@
         &self,
         ids: Range<DocumentId>,
         sort: Sort,
-        limit: Option<usize>,
+        limit: Option<u32>,
         collection: &CollectionName,
     ) -> Result<Vec<OwnedDocument>, bonsaidb_core::Error> {
         let collection = collection.clone();
@@ -1800,16 +1357,16 @@
                 Sort::Ascending => true,
                 Sort::Descending => false,
             },
-            |_, _, _| true,
+            |_, _, _| ScanEvaluation::ReadData,
             |_, _| {
                 if let Some(limit) = limit {
                     if keys_read >= limit {
-                        return KeyEvaluation::Stop;
+                        return ScanEvaluation::Stop;
                     }
 
                     keys_read += 1;
                 }
-                KeyEvaluation::ReadData
+                ScanEvaluation::ReadData
             },
             |_, _, doc| {
                 found_docs.push(
@@ -1830,59 +1387,25 @@
 
     fn count_from_collection(
         &self,
-<<<<<<< HEAD
         ids: Range<DocumentId>,
         collection: &CollectionName,
     ) -> Result<u64, bonsaidb_core::Error> {
-        let collection = collection.clone();
-        // TODO this should be able to use a reduce operation from Nebari https://github.com/khonsulabs/nebari/issues/23
         let tree = self
             .data
             .context
             .roots
             .tree(
-                self.collection_tree::<Versioned, _>(&collection, document_tree_name(&collection))?,
+                self.collection_tree::<Versioned, _>(collection, document_tree_name(&collection))?,
             )
             .map_err(Error::from)?;
-        let mut keys_found = 0;
         let ids = DocumentIdRange(ids);
-        tree.scan(
-            &ids.borrow_as_bytes(),
-            true,
-            |_, _, _| true,
-            |_, _| {
-                keys_found += 1;
-                KeyEvaluation::Skip
-            },
-            |_, _, _| unreachable!(),
-=======
-        ids: R,
-        order: Sort,
-        limit: Option<u32>,
-    ) -> Result<Vec<OwnedDocument>, bonsaidb_core::Error>
-    where
-        C: schema::Collection,
-        R: Into<Range<PrimaryKey>> + Send,
-        PrimaryKey: Into<AnyDocumentId<C::PrimaryKey>> + Send,
-    {
-        self.list(
-            ids.into().map_result(|id| id.into().to_document_id())?,
-            order,
-            limit,
-            &C::collection_name(),
->>>>>>> d90b79c6
-        )
-        .map_err(|err| match err {
-            AbortError::Other(err) => err,
-            AbortError::Nebari(err) => crate::Error::from(err),
-        })?;
-
-        Ok(keys_found)
+        let stats = tree.reduce(&ids.borrow_as_bytes()).map_err(Error::from)?;
+
+        Ok(stats.alive_keys)
     }
 
     fn get_multiple_from_collection(
         &self,
-<<<<<<< HEAD
         ids: &[DocumentId],
         collection: &CollectionName,
     ) -> Result<Vec<OwnedDocument>, bonsaidb_core::Error> {
@@ -1900,25 +1423,6 @@
         let keys_and_values = tree
             .get_multiple(ids.iter().map(|id| id.as_ref()))
             .map_err(Error::from)?;
-=======
-        starting_id: Option<u64>,
-        result_limit: Option<u32>,
-    ) -> Result<Vec<transaction::Executed>, bonsaidb_core::Error> {
-        let result_limit = usize::try_from(
-            result_limit
-                .unwrap_or(LIST_TRANSACTIONS_DEFAULT_RESULT_COUNT)
-                .min(LIST_TRANSACTIONS_MAX_RESULTS),
-        )
-        .unwrap();
-        if result_limit > 0 {
-            let task_self = self.clone();
-            tokio::task::spawn_blocking::<_, Result<Vec<transaction::Executed>, Error>>(move || {
-                let range = if let Some(starting_id) = starting_id {
-                    Range::from(starting_id..)
-                } else {
-                    Range::from(..)
-                };
->>>>>>> d90b79c6
 
         keys_and_values
             .into_iter()
